--- conflicted
+++ resolved
@@ -1,14 +1,9 @@
 {
   "name": "@omegadot/einheiten",
-<<<<<<< HEAD
   "version": "0.0.2",
-  "main": "dist/index.js",
-=======
-  "version": "0.0.0",
   "main": "dist/cjs/index.js",
   "module": "dist/es6/index.js",
   "types": "dist/types/index.d.ts",
->>>>>>> 82f65608
   "repository": "https://github.com/omegadot-software/einheiten",
   "author": "Nathanael Ruf",
   "license": "MIT",
@@ -18,13 +13,10 @@
   ],
   "scripts": {
     "test": "jest",
-<<<<<<< HEAD
-=======
     "build": "yarn build:cjs && yarn build:es6 && yarn build:types",
     "build:cjs": "yarn tsc -p . --outDir dist/cjs --module commonjs",
     "build:es6": "yarn tsc -p . --outDir dist/es6 --module es6",
     "build:types": "yarn tsc -p . --outDir dist/types --declaration --emitDeclarationOnly"
->>>>>>> 82f65608
   },
   "devDependencies": {
     "@babel/core": "^7.12.9",
