--- conflicted
+++ resolved
@@ -1,29 +1,4 @@
 {
-<<<<<<< HEAD
-  "compilerOptions": {
-    "outDir": "dist",
-    "declaration": true,
-	"strict": true,
-	"target": "ES2019",
-	"module": "CommonJS",
-	"esModuleInterop": true,
-	"allowSyntheticDefaultImports": true,
-	"forceConsistentCasingInFileNames": true,
-	"moduleResolution": "node",
-	"resolveJsonModule": true,
-	"emitDecoratorMetadata": true,
-	"experimentalDecorators": true,
-	"isolatedModules": true,
-	"jsx": "preserve",
-	"types": [
-	  "node",
-	  "jest"
-	],
-	"baseUrl": "./typings",
-	"typeRoots": [
-	  "typings",
-	  "node_modules/@types"
-=======
 	"compilerOptions": {
 		"strict": true,
 		"incremental": true,
@@ -46,6 +21,5 @@
 	},
 	"include": [
 		"src/**/*",
->>>>>>> 82f65608
 	]
 }